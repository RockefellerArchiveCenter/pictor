--- conflicted
+++ resolved
@@ -9,12 +9,9 @@
 
 from .helpers import check_dir_exists, matching_files
 from .models import Bag
-<<<<<<< HEAD
-from .routines import AWSUpload, BagPreparer, Cleanup, JP2Maker, PDFMaker
-=======
-from .routines import AWSUpload, BagPreparer, Cleanup, ManifestMaker, PDFMaker
+from .routines import (AWSUpload, BagPreparer, Cleanup, JP2Maker,
+                       ManifestMaker, PDFMaker)
 from .test_helpers import copy_sample_files, random_string
->>>>>>> 4c26ab2f
 
 
 class ViewTestCase(TestCase):
