--- conflicted
+++ resolved
@@ -9,11 +9,9 @@
 
 from .helpers import check_dir_exists, matching_files
 from .models import Bag
-<<<<<<< HEAD
-from .routines import AWSUpload, BagPreparer, JP2Maker, PDFMaker
-=======
-from .routines import AWSUpload, BagPreparer, CleanupRoutine, PDFMaker
->>>>>>> 385a55a8
+
+from .routines import AWSUpload, BagPreparer, CleanupRoutine, JP2Maker, PDFMaker
+
 
 
 class ViewTestCase(TestCase):
