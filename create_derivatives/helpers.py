--- conflicted
+++ resolved
@@ -25,8 +25,7 @@
         files = sorted([f for f in files if str(f.name).startswith(prefix)])
     if suffix:
         files = sorted([f for f in files if str(f.name).endswith(suffix)])
-<<<<<<< HEAD
-    return [Path(directory, f) for f in files] if prepend else files
+    return [directory.joinpath(f) for f in files] if prepend else files
 
 
 def get_page_number(filename):
@@ -49,7 +48,4 @@
         filename_trimmed = base_filename.split("_m")[0]
     else:
         filename_trimmed = base_filename
-    return filename_trimmed.split("_")[-1].lstrip("0")
-=======
-    return [directory.joinpath(f) for f in files] if prepend else files
->>>>>>> 15d89fac
+    return filename_trimmed.split("_")[-1].lstrip("0")