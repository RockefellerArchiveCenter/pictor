--- conflicted
+++ resolved
@@ -17,10 +17,6 @@
     Returns:
         files (lst): a list of files that matched the identifier.
     """
-<<<<<<< HEAD
-
-=======
->>>>>>> dbc9d9d1
     files = sorted([f for f in Path(directory).iterdir() if (
         Path(directory, f).is_file() and not str(f.name).startswith((".", "Thumbs")))])
     if prefix:
