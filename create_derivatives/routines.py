--- conflicted
+++ resolved
@@ -258,13 +258,8 @@
                         "--quiet"])
 
 
-<<<<<<< HEAD
-class ManifestMaker:
-    """Creates a IIIF presentation manifest (from a configured version) from JP2 files.
-=======
 class ManifestMaker(BaseRoutine):
     """Creates a IIIF presentation manifest version 3 from JP2 files.
->>>>>>> 15d89fac
 
     Creates manifest directory in bag's data directory and then creates manifest.
 
