import json
import math
import subprocess
from pathlib import Path
from shutil import rmtree

import bagit
import shortuuid
from asterism.file_helpers import anon_extract_all
from iiif_prezi.factory import ManifestFactory
from iiif_prezi_upgrader import Upgrader
from pictor import settings
from PIL import Image

from .clients import ArchivesSpaceClient, AWSClient
from .helpers import check_dir_exists, matching_files
from .models import Bag


class BagPreparer:
    """Prepares bags for derivative creation.

    Unpacks bags into settings.TMP_DIR and adds all necessary data to the object.

    Returns:
        A tuple containing human-readable message along with list of bag identifiers.
        Exceptions are raised for errors along the way.

    """

    def __init__(self):
        self.as_client = ArchivesSpaceClient(*settings.ARCHIVESSPACE)
        check_dir_exists(settings.SRC_DIR)
        check_dir_exists(settings.TMP_DIR)

    def run(self):
        processed_bags = []
        for bag in Bag.objects.filter(process_status=Bag.CREATED):
            # TODO: presumes bag.bag_identifier and bag.origin are already set
            # TODO: we should also be sure that Ursa Major is delivering to two directories, or we will run into conflicts with Fornax
            if bag.origin != "digitization":
                raise Exception("Bags from origin {} cannot be processed".format(bag.origin), bag.bag_identifier)
            unpacked_path = self.unpack_bag(bag.bag_identifier)
            as_uri = self.get_as_uri(unpacked_path)
            bag.bag_path = unpacked_path
            bag.as_data = self.as_client.get_object(as_uri)
            bag.dimes_identifier = shortuuid.uuid(as_uri)
            bag.process_status = Bag.PREPARED
            bag.save()
            processed_bags.append(bag.bag_identifier)
        return "Bags successfully prepared", processed_bags

    def unpack_bag(self, bag_identifier):
        """Extracts a serialized bag to the tmp directory."""
        if anon_extract_all(
                "{}.tar.gz".format(Path(settings.SRC_DIR, bag_identifier)), settings.TMP_DIR):
            return str(Path(settings.TMP_DIR, bag_identifier))
        else:
            raise Exception("Unable to extract bag", bag_identifier)

    def get_as_uri(self, bag_filepath):
        """Gets the ArchivesSpace RefID from bag-info.txt."""
        bag = bagit.Bag(bag_filepath)
        try:
            return bag.info["ArchivesSpace-URI"]
        except KeyError as e:
            raise Exception(
                "ArchivesSpace URI not found in bag-info.txt file",
                bag_filepath) from e


class JP2Maker:
    """Creates JP2000 derivatives from TIFFs.

    Creates JP2 directory in bag's data directory and JP2 derivatives.
    TIFFs to be converted are targeted in the service directory. If the service directory is empty or
    does not exist, target TIFFs at the root of the data directory.

    Returns:
        A tuple containing human-readable message along with list of bag identifiers.
        Exceptions are raised for errors along the way.
    """

    def run(self):
        bags_with_jp2s = []
        for bag in Bag.objects.filter(process_status=Bag.PREPARED):
<<<<<<< HEAD
=======
            jp2_dir = Path(bag.bag_path, "data", "JP2")
            if not jp2_dir.is_dir():
                jp2_dir.mkdir()
>>>>>>> e902eabb
            service_dir = Path(bag.bag_path, "data", "service")
            if service_dir.is_dir() and any(service_dir.iterdir()):
                tiff_files_dir = Path(bag.bag_path, "data", "service")
            else:
                tiff_files_dir = Path(bag.bag_path, "data")
<<<<<<< HEAD
            self.create_jp2(bag, tiff_files_dir)
=======
            tiff_files = matching_files(str(tiff_files_dir), prepend=True)
            self.create_jp2s(bag, tiff_files, jp2_dir)
>>>>>>> e902eabb
            bag.process_status = Bag.JPG2000
            bag.save()
            bags_with_jp2s.append(bag.bag_identifier)
        msg = "JPG2000s created." if len(bags_with_jp2s) else "No TIFF files ready for JP2 creation."
        return msg, bags_with_jp2s

    def calculate_layers(self, file):
        """Calculates the number of layers based on pixel dimensions.
        For TIFF files, image tag 256 is the width, and 257 is the height.

        Args:
            file (str): filename of a TIFF image file.
        Returns:
            layers (int): number of layers to convert to
        """

        with Image.open(file) as img:
            width = [w for w in img.tag[256]][0]
            height = [h for h in img.tag[257]][0]
        return math.ceil((math.log(max(width, height)) / math.log(2)
                          ) - ((math.log(96) / math.log(2)))) + 1

    def get_page_number(self, file):
        """Parses a page number from a filename.

        Presumes that:
            The page number is preceded by an underscore
            The page number is immediately followed by either by `_m`, `_me` or `_se`,
            or the file extension.

        Args:
            file (str): filename of a TIFF image file.
        Returns:
<<<<<<< HEAD
            page number from the filename
=======
            page number from the filename.
>>>>>>> e902eabb
        """
        filename = Path(file).stem
        if "_se" in filename:
            filename_trimmed = filename.split("_se")[0]
        elif "_m" in filename:
            filename_trimmed = filename.split("_m")[0]
        else:
            filename_trimmed = filename
        return filename_trimmed.split("_")[-1]

<<<<<<< HEAD
    def create_jp2(self, bag, tiff_files_dir):
        """Creates JPEG2000 files from TIFF files.

        Args:
            -r(str): Compression ratio. Default is 1.5.
            -c(str): Precinct size. Default is `[256,256]` for first two layers and `[128,128]` for others.
            -b(str): Code block. Default size of `[64,64]`.
            -p(str): Progression order. Default of 'RPCL`.
=======
    def create_jp2s(self, bag, tiff_files, jp2_dir):
        """Creates JPEG2000 files from TIFF files.

        The default options for conversion below are:
        - Compression ration of `1.5`
        - Precinct size: `[256,256]` for first two layers and then `[128,128]` for all others
        - Code block size of `[64,64]`
        - Progression order of `RPCL`

        Args:
            bag (object): Unpacked bag object.
            tiff_files (lst): A list of TIFF files.
            jp2_dir (object): The JPEG200 derivatives target directory.
>>>>>>> e902eabb

        Returns:
            jp2_list: A tuple of JPG2000 paths including their page numbers
        """

        default_options = ["-r", "1.5",
                           "-c", "[256,256],[256,256],[128,128]",
                           "-b", "64,64",
                           "-p", "RPCL"]
<<<<<<< HEAD
        jp2_dir = Path(bag.bag_path, "data", "JP2")
        if not jp2_dir.is_dir():
            jp2_dir.mkdir()
        jp2_list = []
        tiff_files = matching_files(str(tiff_files_dir), prepend=True)
        for file in tiff_files:
            page_number = self.get_page_number(file)
            jp2_path = Path(jp2_dir, "{}_{}.jp2".format(bag.dimes_identifier, page_number))
=======
        jp2_list = []
        for file in tiff_files:
            page_number = self.get_page_number(file)
            jp2_path = jp2_dir.joinpath("{}_{}.jp2".format(bag.dimes_identifier, page_number))
>>>>>>> e902eabb
            layers = self.calculate_layers(file)
            cmd = ["/usr/local/bin/opj_compress",
                   "-i", file,
                   "-o", jp2_path,
                   "-n", str(layers),
                   "-SOP"] + default_options
            subprocess.run(cmd, check=True)
            jp2_list.append(jp2_path)
        return jp2_list


class PDFMaker:
    """Creates concatenated PDF file from JP2 derivatives.

    Creates PDF directory in bag's data directory, creates PDF, then compresses and OCRs the PDF

    Returns:
        A tuple containing human-readable message along with list of bag identifiers.
        Exceptions are raised for errors along the way.

    """

    def run(self):
        bags_with_pdfs = []
        for bag in Bag.objects.filter(process_status=Bag.JPG2000):
            jp2_files_dir = str(Path(bag.bag_path, "data", "JP2"))
            self.pdf_path = self.create_pdf(bag, jp2_files_dir)
            self.compress_pdf(bag)
            self.ocr_pdf()
            bag.process_status = Bag.PDF
            bag.save()
            bags_with_pdfs.append(bag.bag_identifier)
        msg = "PDFs created." if len(bags_with_pdfs) else "No JPG2000 files ready for PDF creation."
        return msg, bags_with_pdfs

    def create_pdf(self, bag, jp2_files_dir):
        """Creates concatenated PDF from JPEG2000 files."""
        jp2_files = matching_files(jp2_files_dir, prepend=True)
        pdf_dir = Path(bag.bag_path, "data", "PDF")
        if not pdf_dir.is_dir():
            pdf_dir.mkdir()
        pdf_path = "{}.pdf".format(Path(pdf_dir, bag.dimes_identifier))
        subprocess.run(["/usr/local/bin/img2pdf"] + jp2_files + ["-o", pdf_path])
        return pdf_path

    def compress_pdf(self, bag):
        """Compress PDF via Ghostscript command line interface.

        Original PDF is replaced with compressed PDF.
        """
        output_pdf_path = "{}_compressed.pdf".format(
            Path(bag.bag_path, "data", "PDF", bag.dimes_identifier))
        subprocess.run(['gs', '-sDEVICE=pdfwrite', '-dCompatibilityLevel=1.4', '-dPDFSETTINGS={}'.format('/screen'),
                        '-dNOPAUSE', '-dQUIET', '-dBATCH', '-sOutputFile={}'.format(output_pdf_path), self.pdf_path], stderr=subprocess.PIPE)
        Path(self.pdf_path).unlink()
        Path(output_pdf_path).rename(self.pdf_path)

    def ocr_pdf(self):
        """Add OCR layer using ocrmypdf."""
        subprocess.run(["ocrmypdf",
                        self.pdf_path,
                        self.pdf_path,
                        "--output-type",
                        "pdf",
                        "--optimize",
                        "0",
                        "--quiet"])


class ManifestMaker:
    """Creates a IIIF presentation manifest version 3 from JP2 files.

    Creates manifest directory in bag's data directory and then creates manifest.

    Returns:
        A tuple containing human-readable message along with list of bag identifiers.
        Exceptions are raised for errors along the way.
    """

    def __init__(self):
        server_url = settings.IMAGESERVER_URL
        self.resource_url = "{}/iiif/3/".format(server_url)
        self.fac = ManifestFactory()
        self.fac.set_base_prezi_uri("{}/manifests/".format(server_url))
        self.fac.set_base_image_uri(self.resource_url)
        self.fac.set_debug(settings.PREZI_DEBUG)
        self.upgrader = Upgrader()

    def run(self):
        bags_with_manifests = []
        for bag in Bag.objects.filter(process_status=Bag.PDF):
            self.jp2_path = Path(bag.bag_path, "data", "JP2")
            self.jp2_files = sorted([f for f in matching_files(self.jp2_path)])
            self.manifest_dir = Path(bag.bag_path, "data", "MANIFEST")
            if not self.manifest_dir.is_dir():
                self.manifest_dir.mkdir()
            self.fac.set_base_prezi_dir(str(self.manifest_dir))
            self.create_manifest(bag.dimes_identifier, bag.as_data)
            bag.process_status = Bag.MANIFESTS_CREATED
            bag.save()
            bags_with_manifests.append(bag.dimes_identifier)
        msg = "Manifests successfully created." if len(bags_with_manifests) else "No manifests created."
        return msg, bags_with_manifests

    def create_manifest(self, identifier, obj_data):
        """Method that runs the other methods to build a manifest file and populate
        it with information.

        Args:
            identifier (str): A unique identifier.
            obj_data (dict): Data about the archival object.
        """
        manifest_path = Path(self.manifest_dir, "{}.json".format(identifier))
        page_number = 1
        manifest = self.fac.manifest(ident="{}{}".format(self.fac.prezi_base, identifier), label=obj_data["title"])
        manifest.set_metadata({"Date": obj_data["dates"]})
        manifest.thumbnail = self.set_thumbnail(self.jp2_files[0].stem)
        sequence = manifest.sequence(ident=identifier)
        for file in self.jp2_files:
            filename = file.stem
            width, height = self.get_image_info(file)
            """Set the canvas ID, which starts the same as the manifest ID,
            and then include page_number as the canvas ID.
            """
            canvas = sequence.canvas(
                ident="{}/canvas/{}".format(
                    manifest.id, str(page_number).zfill(3)),
                label="Page {}".format(
                    str(page_number)))
            canvas.set_hw(height, width)
            annotation = canvas.annotation(ident=filename)
            img = annotation.image(
                ident="/{}/full/max/0/default.jpg".format(filename))
            self.set_image_data(img, height, width, filename)
            canvas.thumbnail = self.set_thumbnail(filename)
            page_number += 1
        v2_json = manifest.toJSON(top=True)
        v3_json = self.upgrader.process_resource(v2_json, top=True)
        with open(manifest_path, 'w', encoding='utf-8') as jf:
            json.dump(v3_json, jf, ensure_ascii=False, indent=4)

    def get_image_info(self, file):
        """Gets information about the image file.

        Args:
            file (str): filename of the image file
        Returns:
            img.size (tuple): A tuple containing the width and height of an image.
        """
        with Image.open(Path(self.jp2_path, file)) as img:
            return img.size

    def set_image_data(self, img, height, width, ref):
        """Sets the image height and width. Creates the image object.

        Args:
            img (object): An iiif-prezi Image object.
            height (int): Pixel height of the image.
            width (int): Pixel width of the image.
            ref (string): Reference identifier for the file, including page in filename.
        Returns:
            img (object): A iiif_prezi image object with data.
        """
        img.height = height
        img.width = width
        img.format = "image/jpeg"
        img.service = self.set_service(ref)
        return img

    def set_thumbnail(self, identifier):
        """Creates a IIIF-compatible thumbnail.

        Args:
            identifier (str): A string identifier to use as the thumbnail id.
        Returns:
            thumbnail (object): An iiif_prezi Image object.
        """
        thumbnail_height = 200
        thumbnail_width = 200
        thumbnail = self.fac.image(
            ident="/{}/square/{},/0/default.jpg".format(identifier, thumbnail_width))
        self.set_image_data(
            thumbnail,
            thumbnail_height,
            thumbnail_width,
            identifier)
        return thumbnail

    def set_service(self, identifier):
        return self.fac.service(
            ident="{}{}".format(self.resource_url, identifier),
            context="http://iiif.io/api/image/3/context.json",
            profile="http://iiif.io/api/image/3/level2.json")


class AWSUpload:

    def __init__(self):
        self.aws_client = AWSClient(*settings.AWS)

    def run(self, replace):
        uploaded_bags = []
        for bag in Bag.objects.filter(process_status=Bag.MANIFESTS_CREATED):
            pdf_dir = Path(bag.bag_path, "data", "PDF")
            jp2_dir = Path(bag.bag_path, "data", "JP2")
            manifest_dir = Path(bag.bag_path, "data", "MANIFEST")
            for src_dir, target_dir in [
                    (pdf_dir, "pdfs"),
                    (jp2_dir, "images"),
                    (manifest_dir, "manifests")]:
                uploads = matching_files(
                    str(src_dir), prefix=bag.dimes_identifier, prepend=True)
                self.aws_client.upload_files(uploads, target_dir, replace)
            bag.process_status = Bag.UPLOADED
            bag.save()
            uploaded_bags.append(bag.dimes_identifier)
        return "Bags successfully uploaded", uploaded_bags


class Cleanup:
    """Removes bag files that have been processed.

    Returns:
        A tuple containing human-readable message along with list of bag identifiers.

    """

    def run(self):
        cleaned_up = []
        for bag in Bag.objects.filter(process_status=Bag.UPLOADED):
            rmtree(bag.bag_path)
            bag.process_status = Bag.CLEANED_UP
            bag.save()
            cleaned_up.append(bag.bag_identifier)
        msg = "Bags successfully cleaned up." if len(cleaned_up) else "No bags ready for cleanup."
        return msg, cleaned_up<|MERGE_RESOLUTION|>--- conflicted
+++ resolved
@@ -84,23 +84,16 @@
     def run(self):
         bags_with_jp2s = []
         for bag in Bag.objects.filter(process_status=Bag.PREPARED):
-<<<<<<< HEAD
-=======
             jp2_dir = Path(bag.bag_path, "data", "JP2")
             if not jp2_dir.is_dir():
                 jp2_dir.mkdir()
->>>>>>> e902eabb
             service_dir = Path(bag.bag_path, "data", "service")
             if service_dir.is_dir() and any(service_dir.iterdir()):
                 tiff_files_dir = Path(bag.bag_path, "data", "service")
             else:
                 tiff_files_dir = Path(bag.bag_path, "data")
-<<<<<<< HEAD
-            self.create_jp2(bag, tiff_files_dir)
-=======
             tiff_files = matching_files(str(tiff_files_dir), prepend=True)
             self.create_jp2s(bag, tiff_files, jp2_dir)
->>>>>>> e902eabb
             bag.process_status = Bag.JPG2000
             bag.save()
             bags_with_jp2s.append(bag.bag_identifier)
@@ -134,11 +127,7 @@
         Args:
             file (str): filename of a TIFF image file.
         Returns:
-<<<<<<< HEAD
-            page number from the filename
-=======
             page number from the filename.
->>>>>>> e902eabb
         """
         filename = Path(file).stem
         if "_se" in filename:
@@ -149,16 +138,6 @@
             filename_trimmed = filename
         return filename_trimmed.split("_")[-1]
 
-<<<<<<< HEAD
-    def create_jp2(self, bag, tiff_files_dir):
-        """Creates JPEG2000 files from TIFF files.
-
-        Args:
-            -r(str): Compression ratio. Default is 1.5.
-            -c(str): Precinct size. Default is `[256,256]` for first two layers and `[128,128]` for others.
-            -b(str): Code block. Default size of `[64,64]`.
-            -p(str): Progression order. Default of 'RPCL`.
-=======
     def create_jp2s(self, bag, tiff_files, jp2_dir):
         """Creates JPEG2000 files from TIFF files.
 
@@ -172,7 +151,6 @@
             bag (object): Unpacked bag object.
             tiff_files (lst): A list of TIFF files.
             jp2_dir (object): The JPEG200 derivatives target directory.
->>>>>>> e902eabb
 
         Returns:
             jp2_list: A tuple of JPG2000 paths including their page numbers
@@ -182,21 +160,10 @@
                            "-c", "[256,256],[256,256],[128,128]",
                            "-b", "64,64",
                            "-p", "RPCL"]
-<<<<<<< HEAD
-        jp2_dir = Path(bag.bag_path, "data", "JP2")
-        if not jp2_dir.is_dir():
-            jp2_dir.mkdir()
-        jp2_list = []
-        tiff_files = matching_files(str(tiff_files_dir), prepend=True)
-        for file in tiff_files:
-            page_number = self.get_page_number(file)
-            jp2_path = Path(jp2_dir, "{}_{}.jp2".format(bag.dimes_identifier, page_number))
-=======
         jp2_list = []
         for file in tiff_files:
             page_number = self.get_page_number(file)
             jp2_path = jp2_dir.joinpath("{}_{}.jp2".format(bag.dimes_identifier, page_number))
->>>>>>> e902eabb
             layers = self.calculate_layers(file)
             cmd = ["/usr/local/bin/opj_compress",
                    "-i", file,
