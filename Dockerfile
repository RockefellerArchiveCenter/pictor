--- conflicted
+++ resolved
@@ -7,12 +7,8 @@
   make \
   libtiff-dev \
   libtiff-tools \
-<<<<<<< HEAD
   libzstd-dev \
-  ocrmypdf
-=======
   tesseract-ocr
->>>>>>> d14b94d4
 
 # Download and compile openjpeg2.5
 WORKDIR /tmp/openjpeg
