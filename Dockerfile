--- conflicted
+++ resolved
@@ -5,10 +5,7 @@
 RUN apt-get update -y && apt-get install -y ghostscript \
   cmake \
   make \
-<<<<<<< HEAD
-=======
   libtiff-dev \
->>>>>>> e902eabb
   ocrmypdf
 
 # Download and compile openjpeg2.3
